package service

import (
	"github.com/godbus/dbus"
	"github.com/godbus/dbus/introspect"
	"github.com/godbus/dbus/prop"
	"github.com/muka/go-bluetooth/bluez"
	"github.com/muka/go-bluetooth/bluez/profile"
)

// NewGattDescriptor1 create a new GattDescriptor1 client
func NewGattDescriptor1(config *GattDescriptor1Config, props *profile.GattDescriptor1Properties) (*GattDescriptor1, error) {

	propInterface, err := NewProperties(config.conn)
	if err != nil {
		return nil, err
	}

	g := &GattDescriptor1{
		config:              config,
		properties:          props,
		PropertiesInterface: propInterface,
	}

	err = propInterface.AddProperties(g.Interface(), props)
	if err != nil {
		return nil, err
	}

	return g, nil
}

//GattDescriptor1Config GattDescriptor1 configuration
type GattDescriptor1Config struct {
	objectPath     dbus.ObjectPath
	characteristic *GattCharacteristic1
	ID             int
	conn           *dbus.Conn
}

// GattDescriptor1 client
type GattDescriptor1 struct {
	config              *GattDescriptor1Config
	properties          *profile.GattDescriptor1Properties
	PropertiesInterface *Properties
}

//Path return the object path
func (s *GattDescriptor1) Path() dbus.ObjectPath {
	return s.config.objectPath
}

//Interface return the Dbus interface
func (s *GattDescriptor1) Interface() string {
	return bluez.GattDescriptor1Interface
}

//Properties return the properties of the service
func (s *GattDescriptor1) Properties() map[string]bluez.Properties {
	p := make(map[string]bluez.Properties)
	s.properties.Characteristic = s.config.characteristic.Path()
	p[s.Interface()] = s.properties
	return p
}

//ReadValue read a value
func (s *GattDescriptor1) ReadValue(options map[string]interface{}) ([]byte, *dbus.Error) {
	b, err := s.config.characteristic.config.service.config.app.HandleDescriptorRead(
		s.config.characteristic.config.service.properties.UUID, s.config.characteristic.properties.UUID,
		s.properties.UUID)

<<<<<<< HEAD
	var dberr *dbus.Error = nil

=======
	var dberr *dbus.Error
>>>>>>> 27ab7d0d
	if err != nil {
		if err.code == -1 {
			// No registered callback, so we'll just use our stored value
			b = s.properties.Value
		} else {
			dberr = dbus.NewError(err.Error(), nil)
		}
	}

	return b, dberr
}

//WriteValue write a value
func (s *GattDescriptor1) WriteValue(value []byte, options map[string]interface{}) *dbus.Error {
	err := s.config.characteristic.config.service.config.app.HandleDescriptorWrite(
		s.config.characteristic.config.service.properties.UUID, s.config.characteristic.properties.UUID,
		s.properties.UUID, value)

	if err != nil {
		if err.code == -1 {
			// No registered callback, so we'll just store this value
			s.UpdateValue(value)
			return nil
<<<<<<< HEAD
		} else {
			dberr := dbus.NewError(err.Error(), nil)
			return dberr
		}
	}

=======
		}
		dberr := dbus.NewError(err.Error(), nil)
		return dberr
	}

	return nil
}

//UpdateValue update a descriptor value
func (s *GattDescriptor1) UpdateValue(value []byte) error {
	s.properties.Value = value
	err := s.PropertiesInterface.Instance().Set(s.Interface(), "Value", dbus.MakeVariant(value))
	if err != nil {
		return err
	}
>>>>>>> 27ab7d0d
	return nil
}

func (s *GattDescriptor1) UpdateValue(value []byte) {
	s.properties.Value = value
	s.PropertiesInterface.Instance().Set(s.Interface(), "Value", dbus.MakeVariant(value))
}

//Expose the desc to dbus
func (s *GattDescriptor1) Expose() error {

	conn := s.config.conn

	err := conn.Export(s, s.Path(), s.Interface())
	if err != nil {
		return err
	}

	for iface, props := range s.Properties() {
		s.PropertiesInterface.AddProperties(iface, props)
	}

	s.PropertiesInterface.Expose(s.Path())

	node := &introspect.Node{
		Interfaces: []introspect.Interface{
			//Introspect
			introspect.IntrospectData,
			//Properties
			prop.IntrospectData,
			//GattCharacteristic1
			{
				Name:       s.Interface(),
				Methods:    introspect.Methods(s),
				Properties: s.PropertiesInterface.Introspection(s.Interface()),
			},
		},
	}

	err = conn.Export(
		introspect.NewIntrospectable(node),
		s.Path(),
		"org.freedesktop.DBus.Introspectable")
	if err != nil {
		return err
	}

	return nil
}<|MERGE_RESOLUTION|>--- conflicted
+++ resolved
@@ -69,12 +69,8 @@
 		s.config.characteristic.config.service.properties.UUID, s.config.characteristic.properties.UUID,
 		s.properties.UUID)
 
-<<<<<<< HEAD
-	var dberr *dbus.Error = nil
+	var dberr *dbus.Error
 
-=======
-	var dberr *dbus.Error
->>>>>>> 27ab7d0d
 	if err != nil {
 		if err.code == -1 {
 			// No registered callback, so we'll just use our stored value
@@ -98,14 +94,6 @@
 			// No registered callback, so we'll just store this value
 			s.UpdateValue(value)
 			return nil
-<<<<<<< HEAD
-		} else {
-			dberr := dbus.NewError(err.Error(), nil)
-			return dberr
-		}
-	}
-
-=======
 		}
 		dberr := dbus.NewError(err.Error(), nil)
 		return dberr
@@ -121,13 +109,7 @@
 	if err != nil {
 		return err
 	}
->>>>>>> 27ab7d0d
 	return nil
-}
-
-func (s *GattDescriptor1) UpdateValue(value []byte) {
-	s.properties.Value = value
-	s.PropertiesInterface.Instance().Set(s.Interface(), "Value", dbus.MakeVariant(value))
 }
 
 //Expose the desc to dbus
